from __future__ import division, absolute_import, print_function

import sys
import warnings
import itertools
import operator
import platform
import pytest

import numpy as np
from numpy.testing import (
    assert_, assert_equal, assert_raises, assert_almost_equal,
    assert_array_equal, IS_PYPY, suppress_warnings, _gen_alignment_data,
    assert_warns
    )

types = [np.bool_, np.byte, np.ubyte, np.short, np.ushort, np.intc, np.uintc,
         np.int_, np.uint, np.longlong, np.ulonglong,
         np.single, np.double, np.longdouble, np.csingle,
         np.cdouble, np.clongdouble]

floating_types = np.floating.__subclasses__()
complex_floating_types = np.complexfloating.__subclasses__()


# This compares scalarmath against ufuncs.

class TestTypes(object):
    def test_types(self):
        for atype in types:
            a = atype(1)
            assert_(a == 1, "error with %r: got %r" % (atype, a))

    def test_type_add(self):
        # list of types
        for k, atype in enumerate(types):
            a_scalar = atype(3)
            a_array = np.array([3], dtype=atype)
            for l, btype in enumerate(types):
                b_scalar = btype(1)
                b_array = np.array([1], dtype=btype)
                c_scalar = a_scalar + b_scalar
                c_array = a_array + b_array
                # It was comparing the type numbers, but the new ufunc
                # function-finding mechanism finds the lowest function
                # to which both inputs can be cast - which produces 'l'
                # when you do 'q' + 'b'.  The old function finding mechanism
                # skipped ahead based on the first argument, but that
                # does not produce properly symmetric results...
                assert_equal(c_scalar.dtype, c_array.dtype,
                           "error with types (%d/'%c' + %d/'%c')" %
                            (k, np.dtype(atype).char, l, np.dtype(btype).char))

    def test_type_create(self):
        for k, atype in enumerate(types):
            a = np.array([1, 2, 3], atype)
            b = atype([1, 2, 3])
            assert_equal(a, b)

    def test_leak(self):
        # test leak of scalar objects
        # a leak would show up in valgrind as still-reachable of ~2.6MB
        for i in range(200000):
            np.add(1, 1)


class TestBaseMath(object):
    def test_blocked(self):
        # test alignments offsets for simd instructions
        # alignments for vz + 2 * (vs - 1) + 1
        for dt, sz in [(np.float32, 11), (np.float64, 7), (np.int32, 11)]:
            for out, inp1, inp2, msg in _gen_alignment_data(dtype=dt,
                                                            type='binary',
                                                            max_size=sz):
                exp1 = np.ones_like(inp1)
                inp1[...] = np.ones_like(inp1)
                inp2[...] = np.zeros_like(inp2)
                assert_almost_equal(np.add(inp1, inp2), exp1, err_msg=msg)
                assert_almost_equal(np.add(inp1, 2), exp1 + 2, err_msg=msg)
                assert_almost_equal(np.add(1, inp2), exp1, err_msg=msg)

                np.add(inp1, inp2, out=out)
                assert_almost_equal(out, exp1, err_msg=msg)

                inp2[...] += np.arange(inp2.size, dtype=dt) + 1
                assert_almost_equal(np.square(inp2),
                                    np.multiply(inp2, inp2),  err_msg=msg)
                # skip true divide for ints
                if dt != np.int32 or (sys.version_info.major < 3 and not sys.py3kwarning):
                    assert_almost_equal(np.reciprocal(inp2),
                                        np.divide(1, inp2),  err_msg=msg)

                inp1[...] = np.ones_like(inp1)
                np.add(inp1, 2, out=out)
                assert_almost_equal(out, exp1 + 2, err_msg=msg)
                inp2[...] = np.ones_like(inp2)
                np.add(2, inp2, out=out)
                assert_almost_equal(out, exp1 + 2, err_msg=msg)

    def test_lower_align(self):
        # check data that is not aligned to element size
        # i.e doubles are aligned to 4 bytes on i386
        d = np.zeros(23 * 8, dtype=np.int8)[4:-4].view(np.float64)
        o = np.zeros(23 * 8, dtype=np.int8)[4:-4].view(np.float64)
        assert_almost_equal(d + d, d * 2)
        np.add(d, d, out=o)
        np.add(np.ones_like(d), d, out=o)
        np.add(d, np.ones_like(d), out=o)
        np.add(np.ones_like(d), d)
        np.add(d, np.ones_like(d))


class TestPower(object):
    def test_small_types(self):
        for t in [np.int8, np.int16, np.float16]:
            a = t(3)
            b = a ** 4
            assert_(b == 81, "error with %r: got %r" % (t, b))

    def test_large_types(self):
        for t in [np.int32, np.int64, np.float32, np.float64, np.longdouble]:
            a = t(51)
            b = a ** 4
            msg = "error with %r: got %r" % (t, b)
            if np.issubdtype(t, np.integer):
                assert_(b == 6765201, msg)
            else:
                assert_almost_equal(b, 6765201, err_msg=msg)

    def test_integers_to_negative_integer_power(self):
        # Note that the combination of uint64 with a signed integer
        # has common type np.float64. The other combinations should all
        # raise a ValueError for integer ** negative integer.
        exp = [np.array(-1, dt)[()] for dt in 'bhilq']

        # 1 ** -1 possible special case
        base = [np.array(1, dt)[()] for dt in 'bhilqBHILQ']
        for i1, i2 in itertools.product(base, exp):
            if i1.dtype != np.uint64:
                assert_raises(ValueError, operator.pow, i1, i2)
            else:
                res = operator.pow(i1, i2)
                assert_(res.dtype.type is np.float64)
                assert_almost_equal(res, 1.)

        # -1 ** -1 possible special case
        base = [np.array(-1, dt)[()] for dt in 'bhilq']
        for i1, i2 in itertools.product(base, exp):
            if i1.dtype != np.uint64:
                assert_raises(ValueError, operator.pow, i1, i2)
            else:
                res = operator.pow(i1, i2)
                assert_(res.dtype.type is np.float64)
                assert_almost_equal(res, -1.)

        # 2 ** -1 perhaps generic
        base = [np.array(2, dt)[()] for dt in 'bhilqBHILQ']
        for i1, i2 in itertools.product(base, exp):
            if i1.dtype != np.uint64:
                assert_raises(ValueError, operator.pow, i1, i2)
            else:
                res = operator.pow(i1, i2)
                assert_(res.dtype.type is np.float64)
                assert_almost_equal(res, .5)

    def test_mixed_types(self):
        typelist = [np.int8, np.int16, np.float16,
                    np.float32, np.float64, np.int8,
                    np.int16, np.int32, np.int64]
        for t1 in typelist:
            for t2 in typelist:
                a = t1(3)
                b = t2(2)
                result = a**b
                msg = ("error with %r and %r:"
                       "got %r, expected %r") % (t1, t2, result, 9)
                if np.issubdtype(np.dtype(result), np.integer):
                    assert_(result == 9, msg)
                else:
                    assert_almost_equal(result, 9, err_msg=msg)

    def test_modular_power(self):
        # modular power is not implemented, so ensure it errors
        a = 5
        b = 4
        c = 10
        expected = pow(a, b, c)  # noqa: F841
        for t in (np.int32, np.float32, np.complex64):
            # note that 3-operand power only dispatches on the first argument
            assert_raises(TypeError, operator.pow, t(a), b, c)
            assert_raises(TypeError, operator.pow, np.array(t(a)), b, c)


def floordiv_and_mod(x, y):
    return (x // y, x % y)


def _signs(dt):
    if dt in np.typecodes['UnsignedInteger']:
        return (+1,)
    else:
        return (+1, -1)


class TestModulus(object):

    def test_modulus_basic(self):
        dt = np.typecodes['AllInteger'] + np.typecodes['Float']
        for op in [floordiv_and_mod, divmod]:
            for dt1, dt2 in itertools.product(dt, dt):
                for sg1, sg2 in itertools.product(_signs(dt1), _signs(dt2)):
                    fmt = 'op: %s, dt1: %s, dt2: %s, sg1: %s, sg2: %s'
                    msg = fmt % (op.__name__, dt1, dt2, sg1, sg2)
                    a = np.array(sg1*71, dtype=dt1)[()]
                    b = np.array(sg2*19, dtype=dt2)[()]
                    div, rem = op(a, b)
                    assert_equal(div*b + rem, a, err_msg=msg)
                    if sg2 == -1:
                        assert_(b < rem <= 0, msg)
                    else:
                        assert_(b > rem >= 0, msg)

    def test_float_modulus_exact(self):
        # test that float results are exact for small integers. This also
        # holds for the same integers scaled by powers of two.
        nlst = list(range(-127, 0))
        plst = list(range(1, 128))
        dividend = nlst + [0] + plst
        divisor = nlst + plst
        arg = list(itertools.product(dividend, divisor))
        tgt = list(divmod(*t) for t in arg)

        a, b = np.array(arg, dtype=int).T
        # convert exact integer results from Python to float so that
        # signed zero can be used, it is checked.
        tgtdiv, tgtrem = np.array(tgt, dtype=float).T
        tgtdiv = np.where((tgtdiv == 0.0) & ((b < 0) ^ (a < 0)), -0.0, tgtdiv)
        tgtrem = np.where((tgtrem == 0.0) & (b < 0), -0.0, tgtrem)

        for op in [floordiv_and_mod, divmod]:
            for dt in np.typecodes['Float']:
                msg = 'op: %s, dtype: %s' % (op.__name__, dt)
                fa = a.astype(dt)
                fb = b.astype(dt)
                # use list comprehension so a_ and b_ are scalars
                div, rem = zip(*[op(a_, b_) for  a_, b_ in zip(fa, fb)])
                assert_equal(div, tgtdiv, err_msg=msg)
                assert_equal(rem, tgtrem, err_msg=msg)

    def test_float_modulus_roundoff(self):
        # gh-6127
        dt = np.typecodes['Float']
        for op in [floordiv_and_mod, divmod]:
            for dt1, dt2 in itertools.product(dt, dt):
                for sg1, sg2 in itertools.product((+1, -1), (+1, -1)):
                    fmt = 'op: %s, dt1: %s, dt2: %s, sg1: %s, sg2: %s'
                    msg = fmt % (op.__name__, dt1, dt2, sg1, sg2)
                    a = np.array(sg1*78*6e-8, dtype=dt1)[()]
                    b = np.array(sg2*6e-8, dtype=dt2)[()]
                    div, rem = op(a, b)
                    # Equal assertion should hold when fmod is used
                    assert_equal(div*b + rem, a, err_msg=msg)
                    if sg2 == -1:
                        assert_(b < rem <= 0, msg)
                    else:
                        assert_(b > rem >= 0, msg)

    def test_float_modulus_corner_cases(self):
        # Check remainder magnitude.
        for dt in np.typecodes['Float']:
            b = np.array(1.0, dtype=dt)
            a = np.nextafter(np.array(0.0, dtype=dt), -b)
            rem = operator.mod(a, b)
            assert_(rem <= b, 'dt: %s' % dt)
            rem = operator.mod(-a, -b)
            assert_(rem >= -b, 'dt: %s' % dt)

        # Check nans, inf
        with suppress_warnings() as sup:
            sup.filter(RuntimeWarning, "invalid value encountered in remainder")
            for dt in np.typecodes['Float']:
                fone = np.array(1.0, dtype=dt)
                fzer = np.array(0.0, dtype=dt)
                finf = np.array(np.inf, dtype=dt)
                fnan = np.array(np.nan, dtype=dt)
                rem = operator.mod(fone, fzer)
                assert_(np.isnan(rem), 'dt: %s' % dt)
                # MSVC 2008 returns NaN here, so disable the check.
                #rem = operator.mod(fone, finf)
                #assert_(rem == fone, 'dt: %s' % dt)
                rem = operator.mod(fone, fnan)
                assert_(np.isnan(rem), 'dt: %s' % dt)
                rem = operator.mod(finf, fone)
                assert_(np.isnan(rem), 'dt: %s' % dt)


class TestComplexDivision(object):
    def test_zero_division(self):
        with np.errstate(all="ignore"):
            for t in [np.complex64, np.complex128]:
                a = t(0.0)
                b = t(1.0)
                assert_(np.isinf(b/a))
                b = t(complex(np.inf, np.inf))
                assert_(np.isinf(b/a))
                b = t(complex(np.inf, np.nan))
                assert_(np.isinf(b/a))
                b = t(complex(np.nan, np.inf))
                assert_(np.isinf(b/a))
                b = t(complex(np.nan, np.nan))
                assert_(np.isnan(b/a))
                b = t(0.)
                assert_(np.isnan(b/a))

    def test_signed_zeros(self):
        with np.errstate(all="ignore"):
            for t in [np.complex64, np.complex128]:
                # tupled (numerator, denominator, expected)
                # for testing as expected == numerator/denominator
                data = (
                    (( 0.0,-1.0), ( 0.0, 1.0), (-1.0,-0.0)),
                    (( 0.0,-1.0), ( 0.0,-1.0), ( 1.0,-0.0)),
                    (( 0.0,-1.0), (-0.0,-1.0), ( 1.0, 0.0)),
                    (( 0.0,-1.0), (-0.0, 1.0), (-1.0, 0.0)),
                    (( 0.0, 1.0), ( 0.0,-1.0), (-1.0, 0.0)),
                    (( 0.0,-1.0), ( 0.0,-1.0), ( 1.0,-0.0)),
                    ((-0.0,-1.0), ( 0.0,-1.0), ( 1.0,-0.0)),
                    ((-0.0, 1.0), ( 0.0,-1.0), (-1.0,-0.0))
                )
                for cases in data:
                    n = cases[0]
                    d = cases[1]
                    ex = cases[2]
                    result = t(complex(n[0], n[1])) / t(complex(d[0], d[1]))
                    # check real and imag parts separately to avoid comparison
                    # in array context, which does not account for signed zeros
                    assert_equal(result.real, ex[0])
                    assert_equal(result.imag, ex[1])

    def test_branches(self):
        with np.errstate(all="ignore"):
            for t in [np.complex64, np.complex128]:
                # tupled (numerator, denominator, expected)
                # for testing as expected == numerator/denominator
                data = list()

                # trigger branch: real(fabs(denom)) > imag(fabs(denom))
                # followed by else condition as neither are == 0
                data.append((( 2.0, 1.0), ( 2.0, 1.0), (1.0, 0.0)))

                # trigger branch: real(fabs(denom)) > imag(fabs(denom))
                # followed by if condition as both are == 0
                # is performed in test_zero_division(), so this is skipped

                # trigger else if branch: real(fabs(denom)) < imag(fabs(denom))
                data.append((( 1.0, 2.0), ( 1.0, 2.0), (1.0, 0.0)))

                for cases in data:
                    n = cases[0]
                    d = cases[1]
                    ex = cases[2]
                    result = t(complex(n[0], n[1])) / t(complex(d[0], d[1]))
                    # check real and imag parts separately to avoid comparison
                    # in array context, which does not account for signed zeros
                    assert_equal(result.real, ex[0])
                    assert_equal(result.imag, ex[1])


class TestConversion(object):
    def test_int_from_long(self):
        l = [1e6, 1e12, 1e18, -1e6, -1e12, -1e18]
        li = [10**6, 10**12, 10**18, -10**6, -10**12, -10**18]
        for T in [None, np.float64, np.int64]:
            a = np.array(l, dtype=T)
            assert_equal([int(_m) for _m in a], li)

        a = np.array(l[:3], dtype=np.uint64)
        assert_equal([int(_m) for _m in a], li[:3])

    def test_iinfo_long_values(self):
        for code in 'bBhH':
            res = np.array(np.iinfo(code).max + 1, dtype=code)
            tgt = np.iinfo(code).min
            assert_(res == tgt)

        for code in np.typecodes['AllInteger']:
            res = np.array(np.iinfo(code).max, dtype=code)
            tgt = np.iinfo(code).max
            assert_(res == tgt)

        for code in np.typecodes['AllInteger']:
            res = np.typeDict[code](np.iinfo(code).max)
            tgt = np.iinfo(code).max
            assert_(res == tgt)

    def test_int_raise_behaviour(self):
        def overflow_error_func(dtype):
            np.typeDict[dtype](np.iinfo(dtype).max + 1)

        for code in 'lLqQ':
            assert_raises(OverflowError, overflow_error_func, code)

    def test_int_from_infinite_longdouble(self):
        # gh-627
        x = np.longdouble(np.inf)
        assert_raises(OverflowError, int, x)
        with suppress_warnings() as sup:
            sup.record(np.ComplexWarning)
            x = np.clongdouble(np.inf)
            assert_raises(OverflowError, int, x)
            assert_equal(len(sup.log), 1)

    @pytest.mark.skipif(not IS_PYPY, reason="Test is PyPy only (gh-9972)")
    def test_int_from_infinite_longdouble___int__(self):
        x = np.longdouble(np.inf)
        assert_raises(OverflowError, x.__int__)
        with suppress_warnings() as sup:
            sup.record(np.ComplexWarning)
            x = np.clongdouble(np.inf)
            assert_raises(OverflowError, x.__int__)
            assert_equal(len(sup.log), 1)

    @pytest.mark.skipif(np.finfo(np.double) == np.finfo(np.longdouble),
                        reason="long double is same as double")
    @pytest.mark.skipif(platform.machine().startswith("ppc64"),
                        reason="IBM double double")
    def test_int_from_huge_longdouble(self):
        # Produce a longdouble that would overflow a double,
        # use exponent that avoids bug in Darwin pow function.
        exp = np.finfo(np.double).maxexp - 1
        huge_ld = 2 * 1234 * np.longdouble(2) ** exp
        huge_i = 2 * 1234 * 2 ** exp
        assert_(huge_ld != np.inf)
        assert_equal(int(huge_ld), huge_i)

    def test_int_from_longdouble(self):
        x = np.longdouble(1.5)
        assert_equal(int(x), 1)
        x = np.longdouble(-10.5)
        assert_equal(int(x), -10)

    def test_numpy_scalar_relational_operators(self):
        # All integer
        for dt1 in np.typecodes['AllInteger']:
            assert_(1 > np.array(0, dtype=dt1)[()], "type %s failed" % (dt1,))
            assert_(not 1 < np.array(0, dtype=dt1)[()], "type %s failed" % (dt1,))

            for dt2 in np.typecodes['AllInteger']:
                assert_(np.array(1, dtype=dt1)[()] > np.array(0, dtype=dt2)[()],
                        "type %s and %s failed" % (dt1, dt2))
                assert_(not np.array(1, dtype=dt1)[()] < np.array(0, dtype=dt2)[()],
                        "type %s and %s failed" % (dt1, dt2))

        #Unsigned integers
        for dt1 in 'BHILQP':
            assert_(-1 < np.array(1, dtype=dt1)[()], "type %s failed" % (dt1,))
            assert_(not -1 > np.array(1, dtype=dt1)[()], "type %s failed" % (dt1,))
            assert_(-1 != np.array(1, dtype=dt1)[()], "type %s failed" % (dt1,))

            #unsigned vs signed
            for dt2 in 'bhilqp':
                assert_(np.array(1, dtype=dt1)[()] > np.array(-1, dtype=dt2)[()],
                        "type %s and %s failed" % (dt1, dt2))
                assert_(not np.array(1, dtype=dt1)[()] < np.array(-1, dtype=dt2)[()],
                        "type %s and %s failed" % (dt1, dt2))
                assert_(np.array(1, dtype=dt1)[()] != np.array(-1, dtype=dt2)[()],
                        "type %s and %s failed" % (dt1, dt2))

        #Signed integers and floats
        for dt1 in 'bhlqp' + np.typecodes['Float']:
            assert_(1 > np.array(-1, dtype=dt1)[()], "type %s failed" % (dt1,))
            assert_(not 1 < np.array(-1, dtype=dt1)[()], "type %s failed" % (dt1,))
            assert_(-1 == np.array(-1, dtype=dt1)[()], "type %s failed" % (dt1,))

            for dt2 in 'bhlqp' + np.typecodes['Float']:
                assert_(np.array(1, dtype=dt1)[()] > np.array(-1, dtype=dt2)[()],
                        "type %s and %s failed" % (dt1, dt2))
                assert_(not np.array(1, dtype=dt1)[()] < np.array(-1, dtype=dt2)[()],
                        "type %s and %s failed" % (dt1, dt2))
                assert_(np.array(-1, dtype=dt1)[()] == np.array(-1, dtype=dt2)[()],
                        "type %s and %s failed" % (dt1, dt2))

    def test_scalar_comparison_to_none(self):
        # Scalars should just return False and not give a warnings.
        # The comparisons are flagged by pep8, ignore that.
        with warnings.catch_warnings(record=True) as w:
            warnings.filterwarnings('always', '', FutureWarning)
            assert_(not np.float32(1) == None)
            assert_(not np.str_('test') == None)
            # This is dubious (see below):
            assert_(not np.datetime64('NaT') == None)

            assert_(np.float32(1) != None)
            assert_(np.str_('test') != None)
            # This is dubious (see below):
            assert_(np.datetime64('NaT') != None)
        assert_(len(w) == 0)

        # For documentation purposes, this is why the datetime is dubious.
        # At the time of deprecation this was no behaviour change, but
        # it has to be considered when the deprecations are done.
        assert_(np.equal(np.datetime64('NaT'), None))


#class TestRepr(object):
#    def test_repr(self):
#        for t in types:
#            val = t(1197346475.0137341)
#            val_repr = repr(val)
#            val2 = eval(val_repr)
#            assert_equal( val, val2 )


class TestRepr(object):
    def _test_type_repr(self, t):
        finfo = np.finfo(t)
        last_fraction_bit_idx = finfo.nexp + finfo.nmant
        last_exponent_bit_idx = finfo.nexp
        storage_bytes = np.dtype(t).itemsize*8
        # could add some more types to the list below
        for which in ['small denorm', 'small norm']:
            # Values from https://en.wikipedia.org/wiki/IEEE_754
            constr = np.array([0x00]*storage_bytes, dtype=np.uint8)
            if which == 'small denorm':
                byte = last_fraction_bit_idx // 8
                bytebit = 7-(last_fraction_bit_idx % 8)
                constr[byte] = 1 << bytebit
            elif which == 'small norm':
                byte = last_exponent_bit_idx // 8
                bytebit = 7-(last_exponent_bit_idx % 8)
                constr[byte] = 1 << bytebit
            else:
                raise ValueError('hmm')
            val = constr.view(t)[0]
            val_repr = repr(val)
            val2 = t(eval(val_repr))
            if not (val2 == 0 and val < 1e-100):
                assert_equal(val, val2)

    def test_float_repr(self):
        # long double test cannot work, because eval goes through a python
        # float
        for t in [np.float32, np.float64]:
            self._test_type_repr(t)


if not IS_PYPY:
    # sys.getsizeof() is not valid on PyPy
    class TestSizeOf(object):

        def test_equal_nbytes(self):
            for type in types:
                x = type(0)
                assert_(sys.getsizeof(x) > x.nbytes)

        def test_error(self):
            d = np.float32()
            assert_raises(TypeError, d.__sizeof__, "a")


class TestMultiply(object):
    def test_seq_repeat(self):
        # Test that basic sequences get repeated when multiplied with
        # numpy integers. And errors are raised when multiplied with others.
        # Some of this behaviour may be controversial and could be open for
        # change.
        accepted_types = set(np.typecodes["AllInteger"])
        deprecated_types = {'?'}
        forbidden_types = (
            set(np.typecodes["All"]) - accepted_types - deprecated_types)
        forbidden_types -= {'V'}  # can't default-construct void scalars

        for seq_type in (list, tuple):
            seq = seq_type([1, 2, 3])
            for numpy_type in accepted_types:
                i = np.dtype(numpy_type).type(2)
                assert_equal(seq * i, seq * int(i))
                assert_equal(i * seq, int(i) * seq)

            for numpy_type in deprecated_types:
                i = np.dtype(numpy_type).type()
                assert_equal(
                    assert_warns(DeprecationWarning, operator.mul, seq, i),
                    seq * int(i))
                assert_equal(
                    assert_warns(DeprecationWarning, operator.mul, i, seq),
                    int(i) * seq)

            for numpy_type in forbidden_types:
                i = np.dtype(numpy_type).type()
                assert_raises(TypeError, operator.mul, seq, i)
                assert_raises(TypeError, operator.mul, i, seq)

    def test_no_seq_repeat_basic_array_like(self):
        # Test that an array-like which does not know how to be multiplied
        # does not attempt sequence repeat (raise TypeError).
        # See also gh-7428.
        class ArrayLike(object):
            def __init__(self, arr):
                self.arr = arr
            def __array__(self):
                return self.arr

        # Test for simple ArrayLike above and memoryviews (original report)
        for arr_like in (ArrayLike(np.ones(3)), memoryview(np.ones(3))):
            assert_array_equal(arr_like * np.float32(3.), np.full(3, 3.))
            assert_array_equal(np.float32(3.) * arr_like, np.full(3, 3.))
            assert_array_equal(arr_like * np.int_(3), np.full(3, 3))
            assert_array_equal(np.int_(3) * arr_like, np.full(3, 3))


class TestNegative(object):
    def test_exceptions(self):
        a = np.ones((), dtype=np.bool_)[()]
        assert_raises(TypeError, operator.neg, a)

    def test_result(self):
        types = np.typecodes['AllInteger'] + np.typecodes['AllFloat']
        with suppress_warnings() as sup:
            sup.filter(RuntimeWarning)
            for dt in types:
                a = np.ones((), dtype=dt)[()]
                assert_equal(operator.neg(a) + a, 0)


class TestSubtract(object):
    def test_exceptions(self):
        a = np.ones((), dtype=np.bool_)[()]
        assert_raises(TypeError, operator.sub, a, a)

    def test_result(self):
        types = np.typecodes['AllInteger'] + np.typecodes['AllFloat']
        with suppress_warnings() as sup:
            sup.filter(RuntimeWarning)
            for dt in types:
                a = np.ones((), dtype=dt)[()]
                assert_equal(operator.sub(a, a), 0)


class TestAbs(object):
    def _test_abs_func(self, absfunc):
        for tp in floating_types + complex_floating_types:
            x = tp(-1.5)
            assert_equal(absfunc(x), 1.5)
            x = tp(0.0)
            res = absfunc(x)
            # assert_equal() checks zero signedness
            assert_equal(res, 0.0)
            x = tp(-0.0)
            res = absfunc(x)
            assert_equal(res, 0.0)

            x = tp(np.finfo(tp).max)
            assert_equal(absfunc(x), x.real)

            x = tp(np.finfo(tp).tiny)
            assert_equal(absfunc(x), x.real)

            x = tp(np.finfo(tp).min)
            assert_equal(absfunc(x), -x.real)

    def test_builtin_abs(self):
        self._test_abs_func(abs)

    def test_numpy_abs(self):
<<<<<<< HEAD
        self._test_abs_func(np.abs)


class TestBitShifts(TestCase):

    def test_left_shift(self):
        # gh-2449
        for dt in np.typecodes['AllInteger']:
            arr = np.array([5, -5], dtype=dt)
            scl_pos, scl_neg = arr
            for shift in np.array([arr.dtype.itemsize * 8], dtype=dt):
                res_pos = scl_pos << shift
                res_neg = scl_neg << shift
                assert_equal(res_pos, 0)
                assert_equal(res_neg, 0)
                # Result on scalars should be the same as on arrays
                assert_array_equal(arr << shift, [res_pos, res_neg])

    def test_right_shift(self):
        # gh-2449
        for dt in np.typecodes['AllInteger']:
            arr = np.array([5, -5], dtype=dt)
            scl_pos, scl_neg = arr
            for shift in np.array([arr.dtype.itemsize * 8], dtype=dt):
                res_pos = scl_pos >> shift
                res_neg = scl_neg >> shift
                assert_equal(res_pos, 0)
                if dt in np.typecodes['UnsignedInteger']:
                    assert_equal(res_neg, 0)
                else:
                    assert_equal(res_neg, -1)
                # Result on scalars should be the same as on arrays
                assert_array_equal(arr >> shift, [res_pos, res_neg], dt)


if __name__ == "__main__":
    run_module_suite()
=======
        self._test_abs_func(np.abs)
>>>>>>> f07a38da
<|MERGE_RESOLUTION|>--- conflicted
+++ resolved
@@ -663,11 +663,10 @@
         self._test_abs_func(abs)
 
     def test_numpy_abs(self):
-<<<<<<< HEAD
         self._test_abs_func(np.abs)
 
 
-class TestBitShifts(TestCase):
+class TestBitShifts(object):
 
     def test_left_shift(self):
         # gh-2449
@@ -696,11 +695,4 @@
                 else:
                     assert_equal(res_neg, -1)
                 # Result on scalars should be the same as on arrays
-                assert_array_equal(arr >> shift, [res_pos, res_neg], dt)
-
-
-if __name__ == "__main__":
-    run_module_suite()
-=======
-        self._test_abs_func(np.abs)
->>>>>>> f07a38da
+                assert_array_equal(arr >> shift, [res_pos, res_neg], dt)